#![feature(array_chunks)]
#![feature(box_patterns)]
#![feature(control_flow_enum)]
#![feature(let_chains)]
#![feature(lint_reasons)]
#![feature(never_type)]
#![feature(once_cell)]
#![feature(rustc_private)]
#![recursion_limit = "512"]
#![cfg_attr(feature = "deny-warnings", deny(warnings))]
#![allow(clippy::missing_errors_doc, clippy::missing_panics_doc, clippy::must_use_candidate)]
// warn on the same lints as `clippy_lints`
#![warn(trivial_casts, trivial_numeric_casts)]
// warn on lints, that are included in `rust-lang/rust`s bootstrap
#![warn(rust_2018_idioms, unused_lifetimes)]
// warn on rustc internal lints
#![warn(rustc::internal)]

// FIXME: switch to something more ergonomic here, once available.
// (Currently there is no way to opt into sysroot crates without `extern crate`.)
extern crate rustc_ast;
extern crate rustc_ast_pretty;
extern crate rustc_attr;
extern crate rustc_data_structures;
extern crate rustc_errors;
extern crate rustc_hir;
extern crate rustc_hir_analysis;
<<<<<<< HEAD
=======
extern crate rustc_index;
>>>>>>> 1afc7e22
extern crate rustc_infer;
extern crate rustc_lexer;
extern crate rustc_lint;
extern crate rustc_middle;
extern crate rustc_mir_dataflow;
extern crate rustc_parse_format;
extern crate rustc_session;
extern crate rustc_span;
extern crate rustc_target;
extern crate rustc_trait_selection;

#[macro_use]
pub mod sym_helper;

pub mod ast_utils;
pub mod attrs;
mod check_proc_macro;
pub mod comparisons;
pub mod consts;
pub mod diagnostics;
pub mod eager_or_lazy;
pub mod higher;
mod hir_utils;
pub mod macros;
pub mod mir;
pub mod msrvs;
pub mod numeric_literal;
pub mod paths;
pub mod ptr;
pub mod qualify_min_const_fn;
pub mod source;
pub mod str_utils;
pub mod sugg;
pub mod ty;
pub mod usage;
pub mod visitors;

pub use self::attrs::*;
pub use self::check_proc_macro::{is_from_proc_macro, is_span_if, is_span_match};
pub use self::hir_utils::{
    both, count_eq, eq_expr_value, hash_expr, hash_stmt, over, HirEqInterExpr, SpanlessEq, SpanlessHash,
};

use core::ops::ControlFlow;
use std::collections::hash_map::Entry;
use std::hash::BuildHasherDefault;
use std::sync::OnceLock;
use std::sync::{Mutex, MutexGuard};

use if_chain::if_chain;
use rustc_ast::ast::{self, LitKind};
use rustc_ast::Attribute;
use rustc_data_structures::fx::FxHashMap;
use rustc_data_structures::unhash::UnhashMap;
use rustc_hir as hir;
use rustc_hir::def::{DefKind, Namespace, Res};
use rustc_hir::def_id::{CrateNum, DefId, LocalDefId};
use rustc_hir::hir_id::{HirIdMap, HirIdSet};
use rustc_hir::intravisit::{walk_expr, FnKind, Visitor};
use rustc_hir::LangItem::{OptionNone, ResultErr, ResultOk};
use rustc_hir::{
    def, Arm, ArrayLen, BindingAnnotation, Block, BlockCheckMode, Body, Closure, Constness, Destination, Expr,
    ExprKind, FnDecl, HirId, Impl, ImplItem, ImplItemKind, IsAsync, Item, ItemKind, LangItem, Local, MatchSource,
    Mutability, Node, Param, Pat, PatKind, Path, PathSegment, PrimTy, QPath, Stmt, StmtKind, TraitItem, TraitItemKind,
    TraitRef, TyKind, UnOp,
};
use rustc_lexer::{tokenize, TokenKind};
use rustc_lint::{LateContext, Level, Lint, LintContext};
use rustc_middle::hir::place::PlaceBase;
use rustc_middle::ty as rustc_ty;
use rustc_middle::ty::adjustment::{Adjust, Adjustment, AutoBorrow};
use rustc_middle::ty::binding::BindingMode;
use rustc_middle::ty::fast_reject::SimplifiedTypeGen::{
    ArraySimplifiedType, BoolSimplifiedType, CharSimplifiedType, FloatSimplifiedType, IntSimplifiedType,
    PtrSimplifiedType, SliceSimplifiedType, StrSimplifiedType, UintSimplifiedType,
};
use rustc_middle::ty::{
    layout::IntegerExt, BorrowKind, ClosureKind, DefIdTree, Ty, TyCtxt, TypeAndMut, TypeVisitable, UpvarCapture,
};
use rustc_middle::ty::{FloatTy, IntTy, UintTy};
use rustc_semver::RustcVersion;
use rustc_session::Session;
use rustc_span::hygiene::{ExpnKind, MacroKind};
use rustc_span::source_map::original_sp;
use rustc_span::source_map::SourceMap;
use rustc_span::sym;
use rustc_span::symbol::{kw, Symbol};
use rustc_span::{Span, DUMMY_SP};
use rustc_target::abi::Integer;

use crate::consts::{constant, Constant};
use crate::ty::{can_partially_move_ty, expr_sig, is_copy, is_recursively_primitive_type, ty_is_fn_once_param};
use crate::visitors::for_each_expr;

pub fn parse_msrv(msrv: &str, sess: Option<&Session>, span: Option<Span>) -> Option<RustcVersion> {
    if let Ok(version) = RustcVersion::parse(msrv) {
        return Some(version);
    } else if let Some(sess) = sess {
        if let Some(span) = span {
<<<<<<< HEAD
            sess.span_err(span, &format!("`{msrv}` is not a valid Rust version"));
=======
            sess.span_err(span, format!("`{msrv}` is not a valid Rust version"));
>>>>>>> 1afc7e22
        }
    }
    None
}

pub fn meets_msrv(msrv: Option<RustcVersion>, lint_msrv: RustcVersion) -> bool {
    msrv.map_or(true, |msrv| msrv.meets(lint_msrv))
}

#[macro_export]
macro_rules! extract_msrv_attr {
    ($context:ident) => {
        fn enter_lint_attrs(&mut self, cx: &rustc_lint::$context<'_>, attrs: &[rustc_ast::ast::Attribute]) {
            let sess = rustc_lint::LintContext::sess(cx);
            match $crate::get_unique_inner_attr(sess, attrs, "msrv") {
                Some(msrv_attr) => {
                    if let Some(msrv) = msrv_attr.value_str() {
                        self.msrv = $crate::parse_msrv(&msrv.to_string(), Some(sess), Some(msrv_attr.span));
                    } else {
                        sess.span_err(msrv_attr.span, "bad clippy attribute");
                    }
                },
                _ => (),
            }
        }
    };
}

/// If the given expression is a local binding, find the initializer expression.
/// If that initializer expression is another local binding, find its initializer again.
/// This process repeats as long as possible (but usually no more than once). Initializer
/// expressions with adjustments are ignored. If this is not desired, use [`find_binding_init`]
/// instead.
///
/// Examples:
/// ```
/// let abc = 1;
/// //        ^ output
/// let def = abc;
/// dbg!(def);
/// //   ^^^ input
///
/// // or...
/// let abc = 1;
/// let def = abc + 2;
/// //        ^^^^^^^ output
/// dbg!(def);
/// //   ^^^ input
/// ```
pub fn expr_or_init<'a, 'b, 'tcx: 'b>(cx: &LateContext<'tcx>, mut expr: &'a Expr<'b>) -> &'a Expr<'b> {
    while let Some(init) = path_to_local(expr)
        .and_then(|id| find_binding_init(cx, id))
        .filter(|init| cx.typeck_results().expr_adjustments(init).is_empty())
    {
        expr = init;
    }
    expr
}

/// Finds the initializer expression for a local binding. Returns `None` if the binding is mutable.
/// By only considering immutable bindings, we guarantee that the returned expression represents the
/// value of the binding wherever it is referenced.
///
/// Example: For `let x = 1`, if the `HirId` of `x` is provided, the `Expr` `1` is returned.
/// Note: If you have an expression that references a binding `x`, use `path_to_local` to get the
/// canonical binding `HirId`.
pub fn find_binding_init<'tcx>(cx: &LateContext<'tcx>, hir_id: HirId) -> Option<&'tcx Expr<'tcx>> {
    let hir = cx.tcx.hir();
    if_chain! {
        if let Some(Node::Pat(pat)) = hir.find(hir_id);
        if matches!(pat.kind, PatKind::Binding(BindingAnnotation::NONE, ..));
        let parent = hir.get_parent_node(hir_id);
        if let Some(Node::Local(local)) = hir.find(parent);
        then {
            return local.init;
        }
    }
    None
}

/// Returns `true` if the given `NodeId` is inside a constant context
///
/// # Example
///
/// ```rust,ignore
/// if in_constant(cx, expr.hir_id) {
///     // Do something
/// }
/// ```
pub fn in_constant(cx: &LateContext<'_>, id: HirId) -> bool {
    let parent_id = cx.tcx.hir().get_parent_item(id).def_id;
    match cx.tcx.hir().get_by_def_id(parent_id) {
        Node::Item(&Item {
            kind: ItemKind::Const(..) | ItemKind::Static(..),
            ..
        })
        | Node::TraitItem(&TraitItem {
            kind: TraitItemKind::Const(..),
            ..
        })
        | Node::ImplItem(&ImplItem {
            kind: ImplItemKind::Const(..),
            ..
        })
        | Node::AnonConst(_) => true,
        Node::Item(&Item {
            kind: ItemKind::Fn(ref sig, ..),
            ..
        })
        | Node::ImplItem(&ImplItem {
            kind: ImplItemKind::Fn(ref sig, _),
            ..
        }) => sig.header.constness == Constness::Const,
        _ => false,
    }
}

/// Checks if a `Res` refers to a constructor of a `LangItem`
/// For example, use this to check whether a function call or a pattern is `Some(..)`.
pub fn is_res_lang_ctor(cx: &LateContext<'_>, res: Res, lang_item: LangItem) -> bool {
    if let Res::Def(DefKind::Ctor(..), id) = res
        && let Ok(lang_id) = cx.tcx.lang_items().require(lang_item)
        && let Some(id) = cx.tcx.opt_parent(id)
    {
        id == lang_id
    } else {
        false
    }
}

pub fn is_res_diagnostic_ctor(cx: &LateContext<'_>, res: Res, diag_item: Symbol) -> bool {
    if let Res::Def(DefKind::Ctor(..), id) = res
        && let Some(id) = cx.tcx.opt_parent(id)
    {
        cx.tcx.is_diagnostic_item(diag_item, id)
    } else {
        false
    }
}

/// Checks if a `QPath` resolves to a constructor of a diagnostic item.
pub fn is_diagnostic_ctor(cx: &LateContext<'_>, qpath: &QPath<'_>, diagnostic_item: Symbol) -> bool {
    if let QPath::Resolved(_, path) = qpath {
        if let Res::Def(DefKind::Ctor(..), ctor_id) = path.res {
            return cx.tcx.is_diagnostic_item(diagnostic_item, cx.tcx.parent(ctor_id));
        }
    }
    false
}

/// Checks if the `DefId` matches the given diagnostic item or it's constructor.
pub fn is_diagnostic_item_or_ctor(cx: &LateContext<'_>, did: DefId, item: Symbol) -> bool {
    let did = match cx.tcx.def_kind(did) {
        DefKind::Ctor(..) => cx.tcx.parent(did),
        // Constructors for types in external crates seem to have `DefKind::Variant`
        DefKind::Variant => match cx.tcx.opt_parent(did) {
            Some(did) if matches!(cx.tcx.def_kind(did), DefKind::Variant) => did,
            _ => did,
        },
        _ => did,
    };

    cx.tcx.is_diagnostic_item(item, did)
}

/// Checks if the `DefId` matches the given `LangItem` or it's constructor.
pub fn is_lang_item_or_ctor(cx: &LateContext<'_>, did: DefId, item: LangItem) -> bool {
    let did = match cx.tcx.def_kind(did) {
        DefKind::Ctor(..) => cx.tcx.parent(did),
        // Constructors for types in external crates seem to have `DefKind::Variant`
        DefKind::Variant => match cx.tcx.opt_parent(did) {
            Some(did) if matches!(cx.tcx.def_kind(did), DefKind::Variant) => did,
            _ => did,
        },
        _ => did,
    };

    cx.tcx.lang_items().require(item).map_or(false, |id| id == did)
}

pub fn is_unit_expr(expr: &Expr<'_>) -> bool {
    matches!(
        expr.kind,
        ExprKind::Block(
            Block {
                stmts: [],
                expr: None,
                ..
            },
            _
        ) | ExprKind::Tup([])
    )
}

/// Checks if given pattern is a wildcard (`_`)
pub fn is_wild(pat: &Pat<'_>) -> bool {
    matches!(pat.kind, PatKind::Wild)
}

/// Checks if the method call given in `expr` belongs to the given trait.
/// This is a deprecated function, consider using [`is_trait_method`].
pub fn match_trait_method(cx: &LateContext<'_>, expr: &Expr<'_>, path: &[&str]) -> bool {
    let def_id = cx.typeck_results().type_dependent_def_id(expr.hir_id).unwrap();
    let trt_id = cx.tcx.trait_of_item(def_id);
    trt_id.map_or(false, |trt_id| match_def_path(cx, trt_id, path))
}

/// Checks if a method is defined in an impl of a diagnostic item
pub fn is_diag_item_method(cx: &LateContext<'_>, def_id: DefId, diag_item: Symbol) -> bool {
    if let Some(impl_did) = cx.tcx.impl_of_method(def_id) {
        if let Some(adt) = cx.tcx.type_of(impl_did).ty_adt_def() {
            return cx.tcx.is_diagnostic_item(diag_item, adt.did());
        }
    }
    false
}

/// Checks if a method is in a diagnostic item trait
pub fn is_diag_trait_item(cx: &LateContext<'_>, def_id: DefId, diag_item: Symbol) -> bool {
    if let Some(trait_did) = cx.tcx.trait_of_item(def_id) {
        return cx.tcx.is_diagnostic_item(diag_item, trait_did);
    }
    false
}

/// Checks if the method call given in `expr` belongs to the given trait.
pub fn is_trait_method(cx: &LateContext<'_>, expr: &Expr<'_>, diag_item: Symbol) -> bool {
    cx.typeck_results()
        .type_dependent_def_id(expr.hir_id)
        .map_or(false, |did| is_diag_trait_item(cx, did, diag_item))
}

/// Checks if the given expression is a path referring an item on the trait
/// that is marked with the given diagnostic item.
///
/// For checking method call expressions instead of path expressions, use
/// [`is_trait_method`].
///
/// For example, this can be used to find if an expression like `u64::default`
/// refers to an item of the trait `Default`, which is associated with the
/// `diag_item` of `sym::Default`.
pub fn is_trait_item(cx: &LateContext<'_>, expr: &Expr<'_>, diag_item: Symbol) -> bool {
    if let hir::ExprKind::Path(ref qpath) = expr.kind {
        cx.qpath_res(qpath, expr.hir_id)
            .opt_def_id()
            .map_or(false, |def_id| is_diag_trait_item(cx, def_id, diag_item))
    } else {
        false
    }
}

pub fn last_path_segment<'tcx>(path: &QPath<'tcx>) -> &'tcx PathSegment<'tcx> {
    match *path {
        QPath::Resolved(_, path) => path.segments.last().expect("A path must have at least one segment"),
        QPath::TypeRelative(_, seg) => seg,
        QPath::LangItem(..) => panic!("last_path_segment: lang item has no path segments"),
    }
}

pub fn qpath_generic_tys<'tcx>(qpath: &QPath<'tcx>) -> impl Iterator<Item = &'tcx hir::Ty<'tcx>> {
    last_path_segment(qpath)
        .args
        .map_or(&[][..], |a| a.args)
        .iter()
        .filter_map(|a| match a {
            hir::GenericArg::Type(ty) => Some(*ty),
            _ => None,
        })
}

/// THIS METHOD IS DEPRECATED and will eventually be removed since it does not match against the
/// entire path or resolved `DefId`. Prefer using `match_def_path`. Consider getting a `DefId` from
/// `QPath::Resolved.1.res.opt_def_id()`.
///
/// Matches a `QPath` against a slice of segment string literals.
///
/// There is also `match_path` if you are dealing with a `rustc_hir::Path` instead of a
/// `rustc_hir::QPath`.
///
/// # Examples
/// ```rust,ignore
/// match_qpath(path, &["std", "rt", "begin_unwind"])
/// ```
pub fn match_qpath(path: &QPath<'_>, segments: &[&str]) -> bool {
    match *path {
        QPath::Resolved(_, path) => match_path(path, segments),
        QPath::TypeRelative(ty, segment) => match ty.kind {
            TyKind::Path(ref inner_path) => {
                if let [prefix @ .., end] = segments {
                    if match_qpath(inner_path, prefix) {
                        return segment.ident.name.as_str() == *end;
                    }
                }
                false
            },
            _ => false,
        },
        QPath::LangItem(..) => false,
    }
}

/// If the expression is a path, resolves it to a `DefId` and checks if it matches the given path.
///
/// Please use `is_path_diagnostic_item` if the target is a diagnostic item.
pub fn is_expr_path_def_path(cx: &LateContext<'_>, expr: &Expr<'_>, segments: &[&str]) -> bool {
    path_def_id(cx, expr).map_or(false, |id| match_def_path(cx, id, segments))
}

/// If `maybe_path` is a path node which resolves to an item, resolves it to a `DefId` and checks if
/// it matches the given diagnostic item.
pub fn is_path_diagnostic_item<'tcx>(
    cx: &LateContext<'_>,
    maybe_path: &impl MaybePath<'tcx>,
    diag_item: Symbol,
) -> bool {
    path_def_id(cx, maybe_path).map_or(false, |id| cx.tcx.is_diagnostic_item(diag_item, id))
}

/// THIS METHOD IS DEPRECATED and will eventually be removed since it does not match against the
/// entire path or resolved `DefId`. Prefer using `match_def_path`. Consider getting a `DefId` from
/// `QPath::Resolved.1.res.opt_def_id()`.
///
/// Matches a `Path` against a slice of segment string literals.
///
/// There is also `match_qpath` if you are dealing with a `rustc_hir::QPath` instead of a
/// `rustc_hir::Path`.
///
/// # Examples
///
/// ```rust,ignore
/// if match_path(&trait_ref.path, &paths::HASH) {
///     // This is the `std::hash::Hash` trait.
/// }
///
/// if match_path(ty_path, &["rustc", "lint", "Lint"]) {
///     // This is a `rustc_middle::lint::Lint`.
/// }
/// ```
pub fn match_path(path: &Path<'_>, segments: &[&str]) -> bool {
    path.segments
        .iter()
        .rev()
        .zip(segments.iter().rev())
        .all(|(a, b)| a.ident.name.as_str() == *b)
}

/// If the expression is a path to a local, returns the canonical `HirId` of the local.
pub fn path_to_local(expr: &Expr<'_>) -> Option<HirId> {
    if let ExprKind::Path(QPath::Resolved(None, path)) = expr.kind {
        if let Res::Local(id) = path.res {
            return Some(id);
        }
    }
    None
}

/// Returns true if the expression is a path to a local with the specified `HirId`.
/// Use this function to see if an expression matches a function argument or a match binding.
pub fn path_to_local_id(expr: &Expr<'_>, id: HirId) -> bool {
    path_to_local(expr) == Some(id)
}

pub trait MaybePath<'hir> {
    fn hir_id(&self) -> HirId;
    fn qpath_opt(&self) -> Option<&QPath<'hir>>;
}

macro_rules! maybe_path {
    ($ty:ident, $kind:ident) => {
        impl<'hir> MaybePath<'hir> for hir::$ty<'hir> {
            fn hir_id(&self) -> HirId {
                self.hir_id
            }
            fn qpath_opt(&self) -> Option<&QPath<'hir>> {
                match &self.kind {
                    hir::$kind::Path(qpath) => Some(qpath),
                    _ => None,
                }
            }
        }
    };
}
maybe_path!(Expr, ExprKind);
maybe_path!(Pat, PatKind);
maybe_path!(Ty, TyKind);

/// If `maybe_path` is a path node, resolves it, otherwise returns `Res::Err`
pub fn path_res<'tcx>(cx: &LateContext<'_>, maybe_path: &impl MaybePath<'tcx>) -> Res {
    match maybe_path.qpath_opt() {
        None => Res::Err,
        Some(qpath) => cx.qpath_res(qpath, maybe_path.hir_id()),
    }
}

/// If `maybe_path` is a path node which resolves to an item, retrieves the item ID
pub fn path_def_id<'tcx>(cx: &LateContext<'_>, maybe_path: &impl MaybePath<'tcx>) -> Option<DefId> {
    path_res(cx, maybe_path).opt_def_id()
}

fn find_primitive<'tcx>(tcx: TyCtxt<'tcx>, name: &str) -> impl Iterator<Item = DefId> + 'tcx {
    let single = |ty| tcx.incoherent_impls(ty).iter().copied();
    let empty = || [].iter().copied();
    match name {
        "bool" => single(BoolSimplifiedType),
        "char" => single(CharSimplifiedType),
        "str" => single(StrSimplifiedType),
        "array" => single(ArraySimplifiedType),
        "slice" => single(SliceSimplifiedType),
        // FIXME: rustdoc documents these two using just `pointer`.
        //
        // Maybe this is something we should do here too.
        "const_ptr" => single(PtrSimplifiedType(Mutability::Not)),
        "mut_ptr" => single(PtrSimplifiedType(Mutability::Mut)),
        "isize" => single(IntSimplifiedType(IntTy::Isize)),
        "i8" => single(IntSimplifiedType(IntTy::I8)),
        "i16" => single(IntSimplifiedType(IntTy::I16)),
        "i32" => single(IntSimplifiedType(IntTy::I32)),
        "i64" => single(IntSimplifiedType(IntTy::I64)),
        "i128" => single(IntSimplifiedType(IntTy::I128)),
        "usize" => single(UintSimplifiedType(UintTy::Usize)),
        "u8" => single(UintSimplifiedType(UintTy::U8)),
        "u16" => single(UintSimplifiedType(UintTy::U16)),
        "u32" => single(UintSimplifiedType(UintTy::U32)),
        "u64" => single(UintSimplifiedType(UintTy::U64)),
        "u128" => single(UintSimplifiedType(UintTy::U128)),
        "f32" => single(FloatSimplifiedType(FloatTy::F32)),
        "f64" => single(FloatSimplifiedType(FloatTy::F64)),
        _ => empty(),
    }
}

/// Resolves a def path like `std::vec::Vec`. `namespace_hint` can be supplied to disambiguate
/// between `std::vec` the module and `std::vec` the macro
///
/// This function is expensive and should be used sparingly.
pub fn def_path_res(cx: &LateContext<'_>, path: &[&str], namespace_hint: Option<Namespace>) -> Res {
    fn item_child_by_name(tcx: TyCtxt<'_>, def_id: DefId, name: &str, matches_ns: impl Fn(Res) -> bool) -> Option<Res> {
        match tcx.def_kind(def_id) {
            DefKind::Mod | DefKind::Enum | DefKind::Trait => tcx
                .module_children(def_id)
                .iter()
                .find(|item| item.ident.name.as_str() == name && matches_ns(item.res.expect_non_local()))
                .map(|child| child.res.expect_non_local()),
            DefKind::Impl => tcx
                .associated_item_def_ids(def_id)
                .iter()
                .copied()
                .find(|assoc_def_id| tcx.item_name(*assoc_def_id).as_str() == name)
                .map(|assoc_def_id| Res::Def(tcx.def_kind(assoc_def_id), assoc_def_id)),
            DefKind::Struct | DefKind::Union => tcx
                .adt_def(def_id)
                .non_enum_variant()
                .fields
                .iter()
                .find(|f| f.name.as_str() == name)
                .map(|f| Res::Def(DefKind::Field, f.did)),
            _ => None,
        }
    }

    fn find_crate(tcx: TyCtxt<'_>, name: &str) -> Option<DefId> {
        tcx.crates(())
            .iter()
            .copied()
            .find(|&num| tcx.crate_name(num).as_str() == name)
            .map(CrateNum::as_def_id)
    }

    let (base, path) = match *path {
        [primitive] => {
            return PrimTy::from_name(Symbol::intern(primitive)).map_or(Res::Err, Res::PrimTy);
        },
        [base, ref path @ ..] => (base, path),
        _ => return Res::Err,
    };
    let tcx = cx.tcx;
    let starts = find_primitive(tcx, base)
        .chain(find_crate(tcx, base))
        .map(|id| Res::Def(tcx.def_kind(id), id));

    for first in starts {
        let last = path
            .iter()
            .copied()
            .enumerate()
            // for each segment, find the child item
            .try_fold(first, |res, (idx, segment)| {
                let matches_ns = |res: Res| {
                    // If at the last segment in the path, respect the namespace hint
                    if idx == path.len() - 1 {
                        match namespace_hint {
                            Some(ns) => res.matches_ns(ns),
                            None => true,
                        }
                    } else {
                        res.matches_ns(Namespace::TypeNS)
                    }
                };

                let def_id = res.def_id();
                if let Some(item) = item_child_by_name(tcx, def_id, segment, matches_ns) {
                    Some(item)
                } else if matches!(res, Res::Def(DefKind::Enum | DefKind::Struct, _)) {
                    // it is not a child item so check inherent impl items
                    tcx.inherent_impls(def_id)
                        .iter()
                        .find_map(|&impl_def_id| item_child_by_name(tcx, impl_def_id, segment, matches_ns))
                } else {
                    None
                }
            });

        if let Some(last) = last {
            return last;
        }
    }

    Res::Err
}

/// Convenience function to get the `DefId` of a trait by path.
/// It could be a trait or trait alias.
///
/// This function is expensive and should be used sparingly.
pub fn get_trait_def_id(cx: &LateContext<'_>, path: &[&str]) -> Option<DefId> {
    match def_path_res(cx, path, Some(Namespace::TypeNS)) {
        Res::Def(DefKind::Trait | DefKind::TraitAlias, trait_id) => Some(trait_id),
        _ => None,
    }
}

/// Gets the `hir::TraitRef` of the trait the given method is implemented for.
///
/// Use this if you want to find the `TraitRef` of the `Add` trait in this example:
///
/// ```rust
/// struct Point(isize, isize);
///
/// impl std::ops::Add for Point {
///     type Output = Self;
///
///     fn add(self, other: Self) -> Self {
///         Point(0, 0)
///     }
/// }
/// ```
pub fn trait_ref_of_method<'tcx>(cx: &LateContext<'tcx>, def_id: LocalDefId) -> Option<&'tcx TraitRef<'tcx>> {
    // Get the implemented trait for the current function
    let hir_id = cx.tcx.hir().local_def_id_to_hir_id(def_id);
    let parent_impl = cx.tcx.hir().get_parent_item(hir_id);
    if_chain! {
        if parent_impl != hir::CRATE_OWNER_ID;
        if let hir::Node::Item(item) = cx.tcx.hir().get_by_def_id(parent_impl.def_id);
        if let hir::ItemKind::Impl(impl_) = &item.kind;
        then {
            return impl_.of_trait.as_ref();
        }
    }
    None
}

/// This method will return tuple of projection stack and root of the expression,
/// used in `can_mut_borrow_both`.
///
/// For example, if `e` represents the `v[0].a.b[x]`
/// this method will return a tuple, composed of a `Vec`
/// containing the `Expr`s for `v[0], v[0].a, v[0].a.b, v[0].a.b[x]`
/// and an `Expr` for root of them, `v`
fn projection_stack<'a, 'hir>(mut e: &'a Expr<'hir>) -> (Vec<&'a Expr<'hir>>, &'a Expr<'hir>) {
    let mut result = vec![];
    let root = loop {
        match e.kind {
            ExprKind::Index(ep, _) | ExprKind::Field(ep, _) => {
                result.push(e);
                e = ep;
            },
            _ => break e,
        };
    };
    result.reverse();
    (result, root)
}

/// Gets the mutability of the custom deref adjustment, if any.
pub fn expr_custom_deref_adjustment(cx: &LateContext<'_>, e: &Expr<'_>) -> Option<Mutability> {
    cx.typeck_results()
        .expr_adjustments(e)
        .iter()
        .find_map(|a| match a.kind {
            Adjust::Deref(Some(d)) => Some(Some(d.mutbl)),
            Adjust::Deref(None) => None,
            _ => Some(None),
        })
        .and_then(|x| x)
}

/// Checks if two expressions can be mutably borrowed simultaneously
/// and they aren't dependent on borrowing same thing twice
pub fn can_mut_borrow_both(cx: &LateContext<'_>, e1: &Expr<'_>, e2: &Expr<'_>) -> bool {
    let (s1, r1) = projection_stack(e1);
    let (s2, r2) = projection_stack(e2);
    if !eq_expr_value(cx, r1, r2) {
        return true;
    }
    if expr_custom_deref_adjustment(cx, r1).is_some() || expr_custom_deref_adjustment(cx, r2).is_some() {
        return false;
    }

    for (x1, x2) in s1.iter().zip(s2.iter()) {
        if expr_custom_deref_adjustment(cx, x1).is_some() || expr_custom_deref_adjustment(cx, x2).is_some() {
            return false;
        }

        match (&x1.kind, &x2.kind) {
            (ExprKind::Field(_, i1), ExprKind::Field(_, i2)) => {
                if i1 != i2 {
                    return true;
                }
            },
            (ExprKind::Index(_, i1), ExprKind::Index(_, i2)) => {
                if !eq_expr_value(cx, i1, i2) {
                    return false;
                }
            },
            _ => return false,
        }
    }
    false
}

/// Returns true if the `def_id` associated with the `path` is recognized as a "default-equivalent"
/// constructor from the std library
fn is_default_equivalent_ctor(cx: &LateContext<'_>, def_id: DefId, path: &QPath<'_>) -> bool {
    let std_types_symbols = &[
        sym::String,
        sym::Vec,
        sym::VecDeque,
        sym::LinkedList,
        sym::HashMap,
        sym::BTreeMap,
        sym::HashSet,
        sym::BTreeSet,
        sym::BinaryHeap,
    ];

    if let QPath::TypeRelative(_, method) = path {
        if method.ident.name == sym::new {
            if let Some(impl_did) = cx.tcx.impl_of_method(def_id) {
                if let Some(adt) = cx.tcx.type_of(impl_did).ty_adt_def() {
                    return std_types_symbols
                        .iter()
                        .any(|&symbol| cx.tcx.is_diagnostic_item(symbol, adt.did()));
                }
            }
        }
    }
    false
}

/// Return true if the expr is equal to `Default::default` when evaluated.
pub fn is_default_equivalent_call(cx: &LateContext<'_>, repl_func: &Expr<'_>) -> bool {
    if_chain! {
        if let hir::ExprKind::Path(ref repl_func_qpath) = repl_func.kind;
        if let Some(repl_def_id) = cx.qpath_res(repl_func_qpath, repl_func.hir_id).opt_def_id();
        if is_diag_trait_item(cx, repl_def_id, sym::Default)
            || is_default_equivalent_ctor(cx, repl_def_id, repl_func_qpath);
        then { true } else { false }
    }
}

/// Returns true if the expr is equal to `Default::default()` of it's type when evaluated.
/// It doesn't cover all cases, for example indirect function calls (some of std
/// functions are supported) but it is the best we have.
pub fn is_default_equivalent(cx: &LateContext<'_>, e: &Expr<'_>) -> bool {
    match &e.kind {
        ExprKind::Lit(lit) => match lit.node {
            LitKind::Bool(false) | LitKind::Int(0, _) => true,
            LitKind::Str(s, _) => s.is_empty(),
            _ => false,
        },
        ExprKind::Tup(items) | ExprKind::Array(items) => items.iter().all(|x| is_default_equivalent(cx, x)),
        ExprKind::Repeat(x, ArrayLen::Body(len)) => if_chain! {
            if let ExprKind::Lit(ref const_lit) = cx.tcx.hir().body(len.body).value.kind;
            if let LitKind::Int(v, _) = const_lit.node;
            if v <= 32 && is_default_equivalent(cx, x);
            then {
                true
            }
            else {
                false
            }
        },
<<<<<<< HEAD
        ExprKind::Call(repl_func, _) => is_default_equivalent_call(cx, repl_func),
=======
        ExprKind::Call(repl_func, []) => is_default_equivalent_call(cx, repl_func),
        ExprKind::Call(from_func, [ref arg]) => is_default_equivalent_from(cx, from_func, arg),
>>>>>>> 1afc7e22
        ExprKind::Path(qpath) => is_res_lang_ctor(cx, cx.qpath_res(qpath, e.hir_id), OptionNone),
        ExprKind::AddrOf(rustc_hir::BorrowKind::Ref, _, expr) => matches!(expr.kind, ExprKind::Array([])),
        _ => false,
    }
}

fn is_default_equivalent_from(cx: &LateContext<'_>, from_func: &Expr<'_>, arg: &Expr<'_>) -> bool {
    if let ExprKind::Path(QPath::TypeRelative(ty, seg)) = from_func.kind &&
        seg.ident.name == sym::from
    {
        match arg.kind {
            ExprKind::Lit(hir::Lit {
                node: LitKind::Str(ref sym, _),
                ..
            }) => return sym.is_empty() && is_path_diagnostic_item(cx, ty, sym::String),
            ExprKind::Array([]) => return is_path_diagnostic_item(cx, ty, sym::Vec),
            ExprKind::Repeat(_, ArrayLen::Body(len)) => {
                if let ExprKind::Lit(ref const_lit) = cx.tcx.hir().body(len.body).value.kind &&
                    let LitKind::Int(v, _) = const_lit.node
                {
                        return v == 0 && is_path_diagnostic_item(cx, ty, sym::Vec);
                }
            }
            _ => (),
        }
    }
    false
}

/// Checks if the top level expression can be moved into a closure as is.
/// Currently checks for:
/// * Break/Continue outside the given loop HIR ids.
/// * Yield/Return statements.
/// * Inline assembly.
/// * Usages of a field of a local where the type of the local can be partially moved.
///
/// For example, given the following function:
///
/// ```
/// fn f<'a>(iter: &mut impl Iterator<Item = (usize, &'a mut String)>) {
///     for item in iter {
///         let s = item.1;
///         if item.0 > 10 {
///             continue;
///         } else {
///             s.clear();
///         }
///     }
/// }
/// ```
///
/// When called on the expression `item.0` this will return false unless the local `item` is in the
/// `ignore_locals` set. The type `(usize, &mut String)` can have the second element moved, so it
/// isn't always safe to move into a closure when only a single field is needed.
///
/// When called on the `continue` expression this will return false unless the outer loop expression
/// is in the `loop_ids` set.
///
/// Note that this check is not recursive, so passing the `if` expression will always return true
/// even though sub-expressions might return false.
pub fn can_move_expr_to_closure_no_visit<'tcx>(
    cx: &LateContext<'tcx>,
    expr: &'tcx Expr<'_>,
    loop_ids: &[HirId],
    ignore_locals: &HirIdSet,
) -> bool {
    match expr.kind {
        ExprKind::Break(Destination { target_id: Ok(id), .. }, _)
        | ExprKind::Continue(Destination { target_id: Ok(id), .. })
            if loop_ids.contains(&id) =>
        {
            true
        },
        ExprKind::Break(..)
        | ExprKind::Continue(_)
        | ExprKind::Ret(_)
        | ExprKind::Yield(..)
        | ExprKind::InlineAsm(_) => false,
        // Accessing a field of a local value can only be done if the type isn't
        // partially moved.
        ExprKind::Field(
            &Expr {
                hir_id,
                kind:
                    ExprKind::Path(QPath::Resolved(
                        _,
                        Path {
                            res: Res::Local(local_id),
                            ..
                        },
                    )),
                ..
            },
            _,
        ) if !ignore_locals.contains(local_id) && can_partially_move_ty(cx, cx.typeck_results().node_type(hir_id)) => {
            // TODO: check if the local has been partially moved. Assume it has for now.
            false
        },
        _ => true,
    }
}

/// How a local is captured by a closure
#[derive(Debug, Clone, Copy, PartialEq, Eq)]
pub enum CaptureKind {
    Value,
    Ref(Mutability),
}
impl CaptureKind {
    pub fn is_imm_ref(self) -> bool {
        self == Self::Ref(Mutability::Not)
    }
}
impl std::ops::BitOr for CaptureKind {
    type Output = Self;
    fn bitor(self, rhs: Self) -> Self::Output {
        match (self, rhs) {
            (CaptureKind::Value, _) | (_, CaptureKind::Value) => CaptureKind::Value,
            (CaptureKind::Ref(Mutability::Mut), CaptureKind::Ref(_))
            | (CaptureKind::Ref(_), CaptureKind::Ref(Mutability::Mut)) => CaptureKind::Ref(Mutability::Mut),
            (CaptureKind::Ref(Mutability::Not), CaptureKind::Ref(Mutability::Not)) => CaptureKind::Ref(Mutability::Not),
        }
    }
}
impl std::ops::BitOrAssign for CaptureKind {
    fn bitor_assign(&mut self, rhs: Self) {
        *self = *self | rhs;
    }
}

/// Given an expression referencing a local, determines how it would be captured in a closure.
/// Note as this will walk up to parent expressions until the capture can be determined it should
/// only be used while making a closure somewhere a value is consumed. e.g. a block, match arm, or
/// function argument (other than a receiver).
pub fn capture_local_usage<'tcx>(cx: &LateContext<'tcx>, e: &Expr<'_>) -> CaptureKind {
    fn pat_capture_kind(cx: &LateContext<'_>, pat: &Pat<'_>) -> CaptureKind {
        let mut capture = CaptureKind::Ref(Mutability::Not);
        pat.each_binding_or_first(&mut |_, id, span, _| match cx
            .typeck_results()
            .extract_binding_mode(cx.sess(), id, span)
            .unwrap()
        {
            BindingMode::BindByValue(_) if !is_copy(cx, cx.typeck_results().node_type(id)) => {
                capture = CaptureKind::Value;
            },
            BindingMode::BindByReference(Mutability::Mut) if capture != CaptureKind::Value => {
                capture = CaptureKind::Ref(Mutability::Mut);
            },
            _ => (),
        });
        capture
    }

    debug_assert!(matches!(
        e.kind,
        ExprKind::Path(QPath::Resolved(None, Path { res: Res::Local(_), .. }))
    ));

    let mut child_id = e.hir_id;
    let mut capture = CaptureKind::Value;
    let mut capture_expr_ty = e;

    for (parent_id, parent) in cx.tcx.hir().parent_iter(e.hir_id) {
        if let [
            Adjustment {
                kind: Adjust::Deref(_) | Adjust::Borrow(AutoBorrow::Ref(..)),
                target,
            },
            ref adjust @ ..,
        ] = *cx
            .typeck_results()
            .adjustments()
            .get(child_id)
            .map_or(&[][..], |x| &**x)
        {
            if let rustc_ty::RawPtr(TypeAndMut { mutbl: mutability, .. }) | rustc_ty::Ref(_, _, mutability) =
                *adjust.last().map_or(target, |a| a.target).kind()
            {
                return CaptureKind::Ref(mutability);
            }
        }

        match parent {
            Node::Expr(e) => match e.kind {
                ExprKind::AddrOf(_, mutability, _) => return CaptureKind::Ref(mutability),
                ExprKind::Index(..) | ExprKind::Unary(UnOp::Deref, _) => capture = CaptureKind::Ref(Mutability::Not),
                ExprKind::Assign(lhs, ..) | ExprKind::AssignOp(_, lhs, _) if lhs.hir_id == child_id => {
                    return CaptureKind::Ref(Mutability::Mut);
                },
                ExprKind::Field(..) => {
                    if capture == CaptureKind::Value {
                        capture_expr_ty = e;
                    }
                },
                ExprKind::Let(let_expr) => {
                    let mutability = match pat_capture_kind(cx, let_expr.pat) {
                        CaptureKind::Value => Mutability::Not,
                        CaptureKind::Ref(m) => m,
                    };
                    return CaptureKind::Ref(mutability);
                },
                ExprKind::Match(_, arms, _) => {
                    let mut mutability = Mutability::Not;
                    for capture in arms.iter().map(|arm| pat_capture_kind(cx, arm.pat)) {
                        match capture {
                            CaptureKind::Value => break,
                            CaptureKind::Ref(Mutability::Mut) => mutability = Mutability::Mut,
                            CaptureKind::Ref(Mutability::Not) => (),
                        }
                    }
                    return CaptureKind::Ref(mutability);
                },
                _ => break,
            },
            Node::Local(l) => match pat_capture_kind(cx, l.pat) {
                CaptureKind::Value => break,
                capture @ CaptureKind::Ref(_) => return capture,
            },
            _ => break,
        }

        child_id = parent_id;
    }

    if capture == CaptureKind::Value && is_copy(cx, cx.typeck_results().expr_ty(capture_expr_ty)) {
        // Copy types are never automatically captured by value.
        CaptureKind::Ref(Mutability::Not)
    } else {
        capture
    }
}

/// Checks if the expression can be moved into a closure as is. This will return a list of captures
/// if so, otherwise, `None`.
pub fn can_move_expr_to_closure<'tcx>(cx: &LateContext<'tcx>, expr: &'tcx Expr<'_>) -> Option<HirIdMap<CaptureKind>> {
    struct V<'cx, 'tcx> {
        cx: &'cx LateContext<'tcx>,
        // Stack of potential break targets contained in the expression.
        loops: Vec<HirId>,
        /// Local variables created in the expression. These don't need to be captured.
        locals: HirIdSet,
        /// Whether this expression can be turned into a closure.
        allow_closure: bool,
        /// Locals which need to be captured, and whether they need to be by value, reference, or
        /// mutable reference.
        captures: HirIdMap<CaptureKind>,
    }
    impl<'tcx> Visitor<'tcx> for V<'_, 'tcx> {
        fn visit_expr(&mut self, e: &'tcx Expr<'_>) {
            if !self.allow_closure {
                return;
            }

            match e.kind {
                ExprKind::Path(QPath::Resolved(None, &Path { res: Res::Local(l), .. })) => {
                    if !self.locals.contains(&l) {
                        let cap = capture_local_usage(self.cx, e);
                        self.captures.entry(l).and_modify(|e| *e |= cap).or_insert(cap);
                    }
                },
                ExprKind::Closure { .. } => {
                    let closure_id = self.cx.tcx.hir().local_def_id(e.hir_id);
                    for capture in self.cx.typeck_results().closure_min_captures_flattened(closure_id) {
                        let local_id = match capture.place.base {
                            PlaceBase::Local(id) => id,
                            PlaceBase::Upvar(var) => var.var_path.hir_id,
                            _ => continue,
                        };
                        if !self.locals.contains(&local_id) {
                            let capture = match capture.info.capture_kind {
                                UpvarCapture::ByValue => CaptureKind::Value,
                                UpvarCapture::ByRef(kind) => match kind {
                                    BorrowKind::ImmBorrow => CaptureKind::Ref(Mutability::Not),
                                    BorrowKind::UniqueImmBorrow | BorrowKind::MutBorrow => {
                                        CaptureKind::Ref(Mutability::Mut)
                                    },
                                },
                            };
                            self.captures
                                .entry(local_id)
                                .and_modify(|e| *e |= capture)
                                .or_insert(capture);
                        }
                    }
                },
                ExprKind::Loop(b, ..) => {
                    self.loops.push(e.hir_id);
                    self.visit_block(b);
                    self.loops.pop();
                },
                _ => {
                    self.allow_closure &= can_move_expr_to_closure_no_visit(self.cx, e, &self.loops, &self.locals);
                    walk_expr(self, e);
                },
            }
        }

        fn visit_pat(&mut self, p: &'tcx Pat<'tcx>) {
            p.each_binding_or_first(&mut |_, id, _, _| {
                self.locals.insert(id);
            });
        }
    }

    let mut v = V {
        cx,
        allow_closure: true,
        loops: Vec::new(),
        locals: HirIdSet::default(),
        captures: HirIdMap::default(),
    };
    v.visit_expr(expr);
    v.allow_closure.then_some(v.captures)
}

/// Arguments of a method: the receiver and all the additional arguments.
pub type MethodArguments<'tcx> = Vec<(&'tcx Expr<'tcx>, &'tcx [Expr<'tcx>])>;

/// Returns the method names and argument list of nested method call expressions that make up
/// `expr`. method/span lists are sorted with the most recent call first.
pub fn method_calls<'tcx>(expr: &'tcx Expr<'tcx>, max_depth: usize) -> (Vec<Symbol>, MethodArguments<'tcx>, Vec<Span>) {
    let mut method_names = Vec::with_capacity(max_depth);
    let mut arg_lists = Vec::with_capacity(max_depth);
    let mut spans = Vec::with_capacity(max_depth);

    let mut current = expr;
    for _ in 0..max_depth {
        if let ExprKind::MethodCall(path, receiver, args, _) = &current.kind {
            if receiver.span.from_expansion() || args.iter().any(|e| e.span.from_expansion()) {
                break;
            }
            method_names.push(path.ident.name);
            arg_lists.push((*receiver, &**args));
            spans.push(path.ident.span);
            current = receiver;
        } else {
            break;
        }
    }

    (method_names, arg_lists, spans)
}

/// Matches an `Expr` against a chain of methods, and return the matched `Expr`s.
///
/// For example, if `expr` represents the `.baz()` in `foo.bar().baz()`,
/// `method_chain_args(expr, &["bar", "baz"])` will return a `Vec`
/// containing the `Expr`s for
/// `.bar()` and `.baz()`
pub fn method_chain_args<'a>(expr: &'a Expr<'_>, methods: &[&str]) -> Option<Vec<(&'a Expr<'a>, &'a [Expr<'a>])>> {
    let mut current = expr;
    let mut matched = Vec::with_capacity(methods.len());
    for method_name in methods.iter().rev() {
        // method chains are stored last -> first
        if let ExprKind::MethodCall(path, receiver, args, _) = current.kind {
            if path.ident.name.as_str() == *method_name {
                if receiver.span.from_expansion() || args.iter().any(|e| e.span.from_expansion()) {
                    return None;
                }
                matched.push((receiver, args)); // build up `matched` backwards
                current = receiver; // go to parent expression
            } else {
                return None;
            }
        } else {
            return None;
        }
    }
    // Reverse `matched` so that it is in the same order as `methods`.
    matched.reverse();
    Some(matched)
}

/// Returns `true` if the provided `def_id` is an entrypoint to a program.
pub fn is_entrypoint_fn(cx: &LateContext<'_>, def_id: DefId) -> bool {
    cx.tcx
        .entry_fn(())
        .map_or(false, |(entry_fn_def_id, _)| def_id == entry_fn_def_id)
}

/// Returns `true` if the expression is in the program's `#[panic_handler]`.
pub fn is_in_panic_handler(cx: &LateContext<'_>, e: &Expr<'_>) -> bool {
    let parent = cx.tcx.hir().get_parent_item(e.hir_id);
    Some(parent.to_def_id()) == cx.tcx.lang_items().panic_impl()
}

/// Gets the name of the item the expression is in, if available.
pub fn get_item_name(cx: &LateContext<'_>, expr: &Expr<'_>) -> Option<Symbol> {
    let parent_id = cx.tcx.hir().get_parent_item(expr.hir_id).def_id;
    match cx.tcx.hir().find_by_def_id(parent_id) {
        Some(
            Node::Item(Item { ident, .. })
            | Node::TraitItem(TraitItem { ident, .. })
            | Node::ImplItem(ImplItem { ident, .. }),
        ) => Some(ident.name),
        _ => None,
    }
}

pub struct ContainsName {
    pub name: Symbol,
    pub result: bool,
}

impl<'tcx> Visitor<'tcx> for ContainsName {
    fn visit_name(&mut self, name: Symbol) {
        if self.name == name {
            self.result = true;
        }
    }
}

/// Checks if an `Expr` contains a certain name.
pub fn contains_name(name: Symbol, expr: &Expr<'_>) -> bool {
    let mut cn = ContainsName { name, result: false };
    cn.visit_expr(expr);
    cn.result
}

/// Returns `true` if `expr` contains a return expression
pub fn contains_return(expr: &hir::Expr<'_>) -> bool {
    for_each_expr(expr, |e| {
        if matches!(e.kind, hir::ExprKind::Ret(..)) {
            ControlFlow::Break(())
        } else {
            ControlFlow::Continue(())
        }
    })
    .is_some()
}

/// Extends the span to the beginning of the spans line, incl. whitespaces.
///
/// ```rust
///        let x = ();
/// //             ^^
/// // will be converted to
///        let x = ();
/// // ^^^^^^^^^^^^^^
/// ```
fn line_span<T: LintContext>(cx: &T, span: Span) -> Span {
    let span = original_sp(span, DUMMY_SP);
    let source_map_and_line = cx.sess().source_map().lookup_line(span.lo()).unwrap();
    let line_no = source_map_and_line.line;
    let line_start = source_map_and_line.sf.lines(|lines| lines[line_no]);
    span.with_lo(line_start)
}

/// Gets the parent node, if any.
pub fn get_parent_node(tcx: TyCtxt<'_>, id: HirId) -> Option<Node<'_>> {
    tcx.hir().parent_iter(id).next().map(|(_, node)| node)
}

/// Gets the parent expression, if any –- this is useful to constrain a lint.
pub fn get_parent_expr<'tcx>(cx: &LateContext<'tcx>, e: &Expr<'_>) -> Option<&'tcx Expr<'tcx>> {
    get_parent_expr_for_hir(cx, e.hir_id)
}

/// This retrieves the parent for the given `HirId` if it's an expression. This is useful for
/// constraint lints
pub fn get_parent_expr_for_hir<'tcx>(cx: &LateContext<'tcx>, hir_id: hir::HirId) -> Option<&'tcx Expr<'tcx>> {
    match get_parent_node(cx.tcx, hir_id) {
        Some(Node::Expr(parent)) => Some(parent),
        _ => None,
    }
}

pub fn get_enclosing_block<'tcx>(cx: &LateContext<'tcx>, hir_id: HirId) -> Option<&'tcx Block<'tcx>> {
    let map = &cx.tcx.hir();
    let enclosing_node = map
        .get_enclosing_scope(hir_id)
        .and_then(|enclosing_id| map.find(enclosing_id));
    enclosing_node.and_then(|node| match node {
        Node::Block(block) => Some(block),
        Node::Item(&Item {
            kind: ItemKind::Fn(_, _, eid),
            ..
        })
        | Node::ImplItem(&ImplItem {
            kind: ImplItemKind::Fn(_, eid),
            ..
        }) => match cx.tcx.hir().body(eid).value.kind {
            ExprKind::Block(block, _) => Some(block),
            _ => None,
        },
        _ => None,
    })
}

/// Gets the loop or closure enclosing the given expression, if any.
pub fn get_enclosing_loop_or_multi_call_closure<'tcx>(
    cx: &LateContext<'tcx>,
    expr: &Expr<'_>,
) -> Option<&'tcx Expr<'tcx>> {
    for (_, node) in cx.tcx.hir().parent_iter(expr.hir_id) {
        match node {
            Node::Expr(e) => match e.kind {
                ExprKind::Closure { .. } => {
                    if let rustc_ty::Closure(_, subs) = cx.typeck_results().expr_ty(e).kind()
                        && subs.as_closure().kind() == ClosureKind::FnOnce
                    {
                        continue;
                    }
                    let is_once = walk_to_expr_usage(cx, e, |node, id| {
                        let Node::Expr(e) = node else {
                            return None;
                        };
                        match e.kind {
                            ExprKind::Call(f, _) if f.hir_id == id => Some(()),
                            ExprKind::Call(f, args) => {
                                let i = args.iter().position(|arg| arg.hir_id == id)?;
                                let sig = expr_sig(cx, f)?;
                                let predicates = sig
                                    .predicates_id()
                                    .map_or(cx.param_env, |id| cx.tcx.param_env(id))
                                    .caller_bounds();
                                sig.input(i).and_then(|ty| {
                                    ty_is_fn_once_param(cx.tcx, ty.skip_binder(), predicates).then_some(())
                                })
                            },
                            ExprKind::MethodCall(_, receiver, args, _) => {
                                let i = std::iter::once(receiver)
                                    .chain(args.iter())
                                    .position(|arg| arg.hir_id == id)?;
                                let id = cx.typeck_results().type_dependent_def_id(e.hir_id)?;
                                let ty = cx.tcx.fn_sig(id).skip_binder().inputs()[i];
                                ty_is_fn_once_param(cx.tcx, ty, cx.tcx.param_env(id).caller_bounds()).then_some(())
                            },
                            _ => None,
                        }
                    })
                    .is_some();
                    if !is_once {
                        return Some(e);
                    }
                },
                ExprKind::Loop(..) => return Some(e),
                _ => (),
            },
            Node::Stmt(_) | Node::Block(_) | Node::Local(_) | Node::Arm(_) => (),
            _ => break,
        }
    }
    None
}

/// Gets the parent node if it's an impl block.
pub fn get_parent_as_impl(tcx: TyCtxt<'_>, id: HirId) -> Option<&Impl<'_>> {
    match tcx.hir().parent_iter(id).next() {
        Some((
            _,
            Node::Item(Item {
                kind: ItemKind::Impl(imp),
                ..
            }),
        )) => Some(imp),
        _ => None,
    }
}

/// Removes blocks around an expression, only if the block contains just one expression
/// and no statements. Unsafe blocks are not removed.
///
/// Examples:
///  * `{}`               -> `{}`
///  * `{ x }`            -> `x`
///  * `{{ x }}`          -> `x`
///  * `{ x; }`           -> `{ x; }`
///  * `{ x; y }`         -> `{ x; y }`
///  * `{ unsafe { x } }` -> `unsafe { x }`
pub fn peel_blocks<'a>(mut expr: &'a Expr<'a>) -> &'a Expr<'a> {
    while let ExprKind::Block(
        Block {
            stmts: [],
            expr: Some(inner),
            rules: BlockCheckMode::DefaultBlock,
            ..
        },
        _,
    ) = expr.kind
    {
        expr = inner;
    }
    expr
}

/// Removes blocks around an expression, only if the block contains just one expression
/// or just one expression statement with a semicolon. Unsafe blocks are not removed.
///
/// Examples:
///  * `{}`               -> `{}`
///  * `{ x }`            -> `x`
///  * `{ x; }`           -> `x`
///  * `{{ x; }}`         -> `x`
///  * `{ x; y }`         -> `{ x; y }`
///  * `{ unsafe { x } }` -> `unsafe { x }`
pub fn peel_blocks_with_stmt<'a>(mut expr: &'a Expr<'a>) -> &'a Expr<'a> {
    while let ExprKind::Block(
        Block {
            stmts: [],
            expr: Some(inner),
            rules: BlockCheckMode::DefaultBlock,
            ..
        }
        | Block {
            stmts:
                [
                    Stmt {
                        kind: StmtKind::Expr(inner) | StmtKind::Semi(inner),
                        ..
                    },
                ],
            expr: None,
            rules: BlockCheckMode::DefaultBlock,
            ..
        },
        _,
    ) = expr.kind
    {
        expr = inner;
    }
    expr
}

/// Checks if the given expression is the else clause of either an `if` or `if let` expression.
pub fn is_else_clause(tcx: TyCtxt<'_>, expr: &Expr<'_>) -> bool {
    let mut iter = tcx.hir().parent_iter(expr.hir_id);
    match iter.next() {
        Some((
            _,
            Node::Expr(Expr {
                kind: ExprKind::If(_, _, Some(else_expr)),
                ..
            }),
        )) => else_expr.hir_id == expr.hir_id,
        _ => false,
    }
}

/// Checks whether the given expression is a constant integer of the given value.
/// unlike `is_integer_literal`, this version does const folding
pub fn is_integer_const(cx: &LateContext<'_>, e: &Expr<'_>, value: u128) -> bool {
    if is_integer_literal(e, value) {
        return true;
    }
    let enclosing_body = cx.tcx.hir().enclosing_body_owner(e.hir_id);
    if let Some((Constant::Int(v), _)) = constant(cx, cx.tcx.typeck(enclosing_body), e) {
        return value == v;
    }
    false
}

/// Checks whether the given expression is a constant literal of the given value.
pub fn is_integer_literal(expr: &Expr<'_>, value: u128) -> bool {
    // FIXME: use constant folding
    if let ExprKind::Lit(ref spanned) = expr.kind {
        if let LitKind::Int(v, _) = spanned.node {
            return v == value;
        }
    }
    false
}

/// Returns `true` if the given `Expr` has been coerced before.
///
/// Examples of coercions can be found in the Nomicon at
/// <https://doc.rust-lang.org/nomicon/coercions.html>.
///
/// See `rustc_middle::ty::adjustment::Adjustment` and `rustc_hir_analysis::check::coercion` for
/// more information on adjustments and coercions.
pub fn is_adjusted(cx: &LateContext<'_>, e: &Expr<'_>) -> bool {
    cx.typeck_results().adjustments().get(e.hir_id).is_some()
}

/// Returns the pre-expansion span if this comes from an expansion of the
/// macro `name`.
/// See also [`is_direct_expn_of`].
#[must_use]
pub fn is_expn_of(mut span: Span, name: &str) -> Option<Span> {
    loop {
        if span.from_expansion() {
            let data = span.ctxt().outer_expn_data();
            let new_span = data.call_site;

            if let ExpnKind::Macro(MacroKind::Bang, mac_name) = data.kind {
                if mac_name.as_str() == name {
                    return Some(new_span);
                }
            }

            span = new_span;
        } else {
            return None;
        }
    }
}

/// Returns the pre-expansion span if the span directly comes from an expansion
/// of the macro `name`.
/// The difference with [`is_expn_of`] is that in
/// ```rust
/// # macro_rules! foo { ($name:tt!$args:tt) => { $name!$args } }
/// # macro_rules! bar { ($e:expr) => { $e } }
/// foo!(bar!(42));
/// ```
/// `42` is considered expanded from `foo!` and `bar!` by `is_expn_of` but only
/// from `bar!` by `is_direct_expn_of`.
#[must_use]
pub fn is_direct_expn_of(span: Span, name: &str) -> Option<Span> {
    if span.from_expansion() {
        let data = span.ctxt().outer_expn_data();
        let new_span = data.call_site;

        if let ExpnKind::Macro(MacroKind::Bang, mac_name) = data.kind {
            if mac_name.as_str() == name {
                return Some(new_span);
            }
        }
    }

    None
}

/// Convenience function to get the return type of a function.
pub fn return_ty<'tcx>(cx: &LateContext<'tcx>, fn_item: hir::HirId) -> Ty<'tcx> {
    let fn_def_id = cx.tcx.hir().local_def_id(fn_item);
    let ret_ty = cx.tcx.fn_sig(fn_def_id).output();
    cx.tcx.erase_late_bound_regions(ret_ty)
}

/// Convenience function to get the nth argument type of a function.
pub fn nth_arg<'tcx>(cx: &LateContext<'tcx>, fn_item: hir::HirId, nth: usize) -> Ty<'tcx> {
    let fn_def_id = cx.tcx.hir().local_def_id(fn_item);
    let arg = cx.tcx.fn_sig(fn_def_id).input(nth);
    cx.tcx.erase_late_bound_regions(arg)
}

/// Checks if an expression is constructing a tuple-like enum variant or struct
pub fn is_ctor_or_promotable_const_function(cx: &LateContext<'_>, expr: &Expr<'_>) -> bool {
    if let ExprKind::Call(fun, _) = expr.kind {
        if let ExprKind::Path(ref qp) = fun.kind {
            let res = cx.qpath_res(qp, fun.hir_id);
            return match res {
                def::Res::Def(DefKind::Variant | DefKind::Ctor(..), ..) => true,
                def::Res::Def(_, def_id) => cx.tcx.is_promotable_const_fn(def_id),
                _ => false,
            };
        }
    }
    false
}

/// Returns `true` if a pattern is refutable.
// TODO: should be implemented using rustc/mir_build/thir machinery
pub fn is_refutable(cx: &LateContext<'_>, pat: &Pat<'_>) -> bool {
    fn is_enum_variant(cx: &LateContext<'_>, qpath: &QPath<'_>, id: HirId) -> bool {
        matches!(
            cx.qpath_res(qpath, id),
            def::Res::Def(DefKind::Variant, ..) | Res::Def(DefKind::Ctor(def::CtorOf::Variant, _), _)
        )
    }

    fn are_refutable<'a, I: IntoIterator<Item = &'a Pat<'a>>>(cx: &LateContext<'_>, i: I) -> bool {
        i.into_iter().any(|pat| is_refutable(cx, pat))
    }

    match pat.kind {
        PatKind::Wild => false,
        PatKind::Binding(_, _, _, pat) => pat.map_or(false, |pat| is_refutable(cx, pat)),
        PatKind::Box(pat) | PatKind::Ref(pat, _) => is_refutable(cx, pat),
        PatKind::Lit(..) | PatKind::Range(..) => true,
        PatKind::Path(ref qpath) => is_enum_variant(cx, qpath, pat.hir_id),
        PatKind::Or(pats) => {
            // TODO: should be the honest check, that pats is exhaustive set
            are_refutable(cx, pats)
        },
        PatKind::Tuple(pats, _) => are_refutable(cx, pats),
        PatKind::Struct(ref qpath, fields, _) => {
            is_enum_variant(cx, qpath, pat.hir_id) || are_refutable(cx, fields.iter().map(|field| field.pat))
        },
        PatKind::TupleStruct(ref qpath, pats, _) => is_enum_variant(cx, qpath, pat.hir_id) || are_refutable(cx, pats),
        PatKind::Slice(head, middle, tail) => {
            match &cx.typeck_results().node_type(pat.hir_id).kind() {
                rustc_ty::Slice(..) => {
                    // [..] is the only irrefutable slice pattern.
                    !head.is_empty() || middle.is_none() || !tail.is_empty()
                },
                rustc_ty::Array(..) => are_refutable(cx, head.iter().chain(middle).chain(tail.iter())),
                _ => {
                    // unreachable!()
                    true
                },
            }
        },
    }
}

/// If the pattern is an `or` pattern, call the function once for each sub pattern. Otherwise, call
/// the function once on the given pattern.
pub fn recurse_or_patterns<'tcx, F: FnMut(&'tcx Pat<'tcx>)>(pat: &'tcx Pat<'tcx>, mut f: F) {
    if let PatKind::Or(pats) = pat.kind {
        pats.iter().for_each(f);
    } else {
        f(pat);
    }
}

pub fn is_self(slf: &Param<'_>) -> bool {
    if let PatKind::Binding(.., name, _) = slf.pat.kind {
        name.name == kw::SelfLower
    } else {
        false
    }
}

pub fn is_self_ty(slf: &hir::Ty<'_>) -> bool {
    if let TyKind::Path(QPath::Resolved(None, path)) = slf.kind {
        if let Res::SelfTyParam { .. } | Res::SelfTyAlias { .. } = path.res {
            return true;
        }
    }
    false
}

pub fn iter_input_pats<'tcx>(decl: &FnDecl<'_>, body: &'tcx Body<'_>) -> impl Iterator<Item = &'tcx Param<'tcx>> {
    (0..decl.inputs.len()).map(move |i| &body.params[i])
}

/// Checks if a given expression is a match expression expanded from the `?`
/// operator or the `try` macro.
pub fn is_try<'tcx>(cx: &LateContext<'_>, expr: &'tcx Expr<'tcx>) -> Option<&'tcx Expr<'tcx>> {
    fn is_ok(cx: &LateContext<'_>, arm: &Arm<'_>) -> bool {
        if_chain! {
            if let PatKind::TupleStruct(ref path, pat, ddpos) = arm.pat.kind;
            if ddpos.as_opt_usize().is_none();
            if is_res_lang_ctor(cx, cx.qpath_res(path, arm.pat.hir_id), ResultOk);
            if let PatKind::Binding(_, hir_id, _, None) = pat[0].kind;
            if path_to_local_id(arm.body, hir_id);
            then {
                return true;
            }
        }
        false
    }

    fn is_err(cx: &LateContext<'_>, arm: &Arm<'_>) -> bool {
        if let PatKind::TupleStruct(ref path, _, _) = arm.pat.kind {
            is_res_lang_ctor(cx, cx.qpath_res(path, arm.pat.hir_id), ResultErr)
        } else {
            false
        }
    }

    if let ExprKind::Match(_, arms, ref source) = expr.kind {
        // desugared from a `?` operator
        if *source == MatchSource::TryDesugar {
            return Some(expr);
        }

        if_chain! {
            if arms.len() == 2;
            if arms[0].guard.is_none();
            if arms[1].guard.is_none();
            if (is_ok(cx, &arms[0]) && is_err(cx, &arms[1])) || (is_ok(cx, &arms[1]) && is_err(cx, &arms[0]));
            then {
                return Some(expr);
            }
        }
    }

    None
}

/// Returns `true` if the lint is allowed in the current context. This is useful for
/// skipping long running code when it's unnecessary
///
/// This function should check the lint level for the same node, that the lint will
/// be emitted at. If the information is buffered to be emitted at a later point, please
/// make sure to use `span_lint_hir` functions to emit the lint. This ensures that
/// expectations at the checked nodes will be fulfilled.
pub fn is_lint_allowed(cx: &LateContext<'_>, lint: &'static Lint, id: HirId) -> bool {
    cx.tcx.lint_level_at_node(lint, id).0 == Level::Allow
}

pub fn strip_pat_refs<'hir>(mut pat: &'hir Pat<'hir>) -> &'hir Pat<'hir> {
    while let PatKind::Ref(subpat, _) = pat.kind {
        pat = subpat;
    }
    pat
}

pub fn int_bits(tcx: TyCtxt<'_>, ity: rustc_ty::IntTy) -> u64 {
    Integer::from_int_ty(&tcx, ity).size().bits()
}

#[expect(clippy::cast_possible_wrap)]
/// Turn a constant int byte representation into an i128
pub fn sext(tcx: TyCtxt<'_>, u: u128, ity: rustc_ty::IntTy) -> i128 {
    let amt = 128 - int_bits(tcx, ity);
    ((u as i128) << amt) >> amt
}

#[expect(clippy::cast_sign_loss)]
/// clip unused bytes
pub fn unsext(tcx: TyCtxt<'_>, u: i128, ity: rustc_ty::IntTy) -> u128 {
    let amt = 128 - int_bits(tcx, ity);
    ((u as u128) << amt) >> amt
}

/// clip unused bytes
pub fn clip(tcx: TyCtxt<'_>, u: u128, ity: rustc_ty::UintTy) -> u128 {
    let bits = Integer::from_uint_ty(&tcx, ity).size().bits();
    let amt = 128 - bits;
    (u << amt) >> amt
}

pub fn has_attr(attrs: &[ast::Attribute], symbol: Symbol) -> bool {
    attrs.iter().any(|attr| attr.has_name(symbol))
}

pub fn any_parent_has_attr(tcx: TyCtxt<'_>, node: HirId, symbol: Symbol) -> bool {
    let map = &tcx.hir();
    let mut prev_enclosing_node = None;
    let mut enclosing_node = node;
    while Some(enclosing_node) != prev_enclosing_node {
        if has_attr(map.attrs(enclosing_node), symbol) {
            return true;
        }
        prev_enclosing_node = Some(enclosing_node);
        enclosing_node = map.get_parent_item(enclosing_node).into();
    }

    false
}

pub fn any_parent_is_automatically_derived(tcx: TyCtxt<'_>, node: HirId) -> bool {
    any_parent_has_attr(tcx, node, sym::automatically_derived)
}

/// Matches a function call with the given path and returns the arguments.
///
/// Usage:
///
/// ```rust,ignore
/// if let Some(args) = match_function_call(cx, cmp_max_call, &paths::CMP_MAX);
/// ```
/// This function is deprecated. Use [`match_function_call_with_def_id`].
pub fn match_function_call<'tcx>(
    cx: &LateContext<'tcx>,
    expr: &'tcx Expr<'_>,
    path: &[&str],
) -> Option<&'tcx [Expr<'tcx>]> {
    if_chain! {
        if let ExprKind::Call(fun, args) = expr.kind;
        if let ExprKind::Path(ref qpath) = fun.kind;
        if let Some(fun_def_id) = cx.qpath_res(qpath, fun.hir_id).opt_def_id();
        if match_def_path(cx, fun_def_id, path);
        then {
            return Some(args);
        }
    };
    None
}

pub fn match_function_call_with_def_id<'tcx>(
    cx: &LateContext<'tcx>,
    expr: &'tcx Expr<'_>,
    fun_def_id: DefId,
) -> Option<&'tcx [Expr<'tcx>]> {
    if_chain! {
        if let ExprKind::Call(fun, args) = expr.kind;
        if let ExprKind::Path(ref qpath) = fun.kind;
        if cx.qpath_res(qpath, fun.hir_id).opt_def_id() == Some(fun_def_id);
        then {
            return Some(args);
        }
    };
    None
}

/// Checks if the given `DefId` matches any of the paths. Returns the index of matching path, if
/// any.
///
/// Please use `tcx.get_diagnostic_name` if the targets are all diagnostic items.
pub fn match_any_def_paths(cx: &LateContext<'_>, did: DefId, paths: &[&[&str]]) -> Option<usize> {
    let search_path = cx.get_def_path(did);
    paths
        .iter()
        .position(|p| p.iter().map(|x| Symbol::intern(x)).eq(search_path.iter().copied()))
}

/// Checks if the given `DefId` matches the path.
pub fn match_def_path<'tcx>(cx: &LateContext<'tcx>, did: DefId, syms: &[&str]) -> bool {
    // We should probably move to Symbols in Clippy as well rather than interning every time.
    let path = cx.get_def_path(did);
    syms.iter().map(|x| Symbol::intern(x)).eq(path.iter().copied())
}

/// Checks if the given `DefId` matches the `libc` item.
pub fn match_libc_symbol(cx: &LateContext<'_>, did: DefId, name: &str) -> bool {
    let path = cx.get_def_path(did);
    // libc is meant to be used as a flat list of names, but they're all actually defined in different
    // modules based on the target platform. Ignore everything but crate name and the item name.
    path.first().map_or(false, |s| s.as_str() == "libc") && path.last().map_or(false, |s| s.as_str() == name)
}

/// Returns the list of condition expressions and the list of blocks in a
/// sequence of `if/else`.
/// E.g., this returns `([a, b], [c, d, e])` for the expression
/// `if a { c } else if b { d } else { e }`.
pub fn if_sequence<'tcx>(mut expr: &'tcx Expr<'tcx>) -> (Vec<&'tcx Expr<'tcx>>, Vec<&'tcx Block<'tcx>>) {
    let mut conds = Vec::new();
    let mut blocks: Vec<&Block<'_>> = Vec::new();

    while let Some(higher::IfOrIfLet { cond, then, r#else }) = higher::IfOrIfLet::hir(expr) {
        conds.push(cond);
        if let ExprKind::Block(block, _) = then.kind {
            blocks.push(block);
        } else {
            panic!("ExprKind::If node is not an ExprKind::Block");
        }

        if let Some(else_expr) = r#else {
            expr = else_expr;
        } else {
            break;
        }
    }

    // final `else {..}`
    if !blocks.is_empty() {
        if let ExprKind::Block(block, _) = expr.kind {
            blocks.push(block);
        }
    }

    (conds, blocks)
}

/// Checks if the given function kind is an async function.
pub fn is_async_fn(kind: FnKind<'_>) -> bool {
    matches!(kind, FnKind::ItemFn(_, _, header) if header.asyncness == IsAsync::Async)
}

/// Peels away all the compiler generated code surrounding the body of an async function,
pub fn get_async_fn_body<'tcx>(tcx: TyCtxt<'tcx>, body: &Body<'_>) -> Option<&'tcx Expr<'tcx>> {
    if let ExprKind::Call(
        _,
        &[
            Expr {
                kind: ExprKind::Closure(&Closure { body, .. }),
                ..
            },
        ],
    ) = body.value.kind
    {
        if let ExprKind::Block(
            Block {
                stmts: [],
                expr:
                    Some(Expr {
                        kind: ExprKind::DropTemps(expr),
                        ..
                    }),
                ..
            },
            _,
        ) = tcx.hir().body(body).value.kind
        {
            return Some(expr);
        }
    };
    None
}

// check if expr is calling method or function with #[must_use] attribute
pub fn is_must_use_func_call(cx: &LateContext<'_>, expr: &Expr<'_>) -> bool {
    let did = match expr.kind {
        ExprKind::Call(path, _) => if_chain! {
            if let ExprKind::Path(ref qpath) = path.kind;
            if let def::Res::Def(_, did) = cx.qpath_res(qpath, path.hir_id);
            then {
                Some(did)
            } else {
                None
            }
        },
        ExprKind::MethodCall(..) => cx.typeck_results().type_dependent_def_id(expr.hir_id),
        _ => None,
    };

    did.map_or(false, |did| cx.tcx.has_attr(did, sym::must_use))
}

/// Checks if an expression represents the identity function
/// Only examines closures and `std::convert::identity`
pub fn is_expr_identity_function(cx: &LateContext<'_>, expr: &Expr<'_>) -> bool {
    /// Checks if a function's body represents the identity function. Looks for bodies of the form:
    /// * `|x| x`
    /// * `|x| return x`
    /// * `|x| { return x }`
    /// * `|x| { return x; }`
    fn is_body_identity_function(cx: &LateContext<'_>, func: &Body<'_>) -> bool {
        let id = if_chain! {
            if let [param] = func.params;
            if let PatKind::Binding(_, id, _, _) = param.pat.kind;
            then {
                id
            } else {
                return false;
            }
        };

        let mut expr = func.value;
        loop {
            match expr.kind {
                #[rustfmt::skip]
                ExprKind::Block(&Block { stmts: [], expr: Some(e), .. }, _, )
                | ExprKind::Ret(Some(e)) => expr = e,
                #[rustfmt::skip]
                ExprKind::Block(&Block { stmts: [stmt], expr: None, .. }, _) => {
                    if_chain! {
                        if let StmtKind::Semi(e) | StmtKind::Expr(e) = stmt.kind;
                        if let ExprKind::Ret(Some(ret_val)) = e.kind;
                        then {
                            expr = ret_val;
                        } else {
                            return false;
                        }
                    }
                },
                _ => return path_to_local_id(expr, id) && cx.typeck_results().expr_adjustments(expr).is_empty(),
            }
        }
    }

    match expr.kind {
        ExprKind::Closure(&Closure { body, .. }) => is_body_identity_function(cx, cx.tcx.hir().body(body)),
        _ => path_def_id(cx, expr).map_or(false, |id| match_def_path(cx, id, &paths::CONVERT_IDENTITY)),
    }
}

/// Gets the node where an expression is either used, or it's type is unified with another branch.
/// Returns both the node and the `HirId` of the closest child node.
pub fn get_expr_use_or_unification_node<'tcx>(tcx: TyCtxt<'tcx>, expr: &Expr<'_>) -> Option<(Node<'tcx>, HirId)> {
    let mut child_id = expr.hir_id;
    let mut iter = tcx.hir().parent_iter(child_id);
    loop {
        match iter.next() {
            None => break None,
            Some((id, Node::Block(_))) => child_id = id,
            Some((id, Node::Arm(arm))) if arm.body.hir_id == child_id => child_id = id,
            Some((_, Node::Expr(expr))) => match expr.kind {
                ExprKind::Match(_, [arm], _) if arm.hir_id == child_id => child_id = expr.hir_id,
                ExprKind::Block(..) | ExprKind::DropTemps(_) => child_id = expr.hir_id,
                ExprKind::If(_, then_expr, None) if then_expr.hir_id == child_id => break None,
                _ => break Some((Node::Expr(expr), child_id)),
            },
            Some((_, node)) => break Some((node, child_id)),
        }
    }
}

/// Checks if the result of an expression is used, or it's type is unified with another branch.
pub fn is_expr_used_or_unified(tcx: TyCtxt<'_>, expr: &Expr<'_>) -> bool {
    !matches!(
        get_expr_use_or_unification_node(tcx, expr),
        None | Some((
            Node::Stmt(Stmt {
                kind: StmtKind::Expr(_)
                    | StmtKind::Semi(_)
                    | StmtKind::Local(Local {
                        pat: Pat {
                            kind: PatKind::Wild,
                            ..
                        },
                        ..
                    }),
                ..
            }),
            _
        ))
    )
}

/// Checks if the expression is the final expression returned from a block.
pub fn is_expr_final_block_expr(tcx: TyCtxt<'_>, expr: &Expr<'_>) -> bool {
    matches!(get_parent_node(tcx, expr.hir_id), Some(Node::Block(..)))
}

pub fn std_or_core(cx: &LateContext<'_>) -> Option<&'static str> {
    if !is_no_std_crate(cx) {
        Some("std")
    } else if !is_no_core_crate(cx) {
        Some("core")
    } else {
        None
    }
}

pub fn is_no_std_crate(cx: &LateContext<'_>) -> bool {
    cx.tcx.hir().attrs(hir::CRATE_HIR_ID).iter().any(|attr| {
        if let ast::AttrKind::Normal(ref normal) = attr.kind {
            normal.item.path == sym::no_std
        } else {
            false
        }
    })
}

pub fn is_no_core_crate(cx: &LateContext<'_>) -> bool {
    cx.tcx.hir().attrs(hir::CRATE_HIR_ID).iter().any(|attr| {
        if let ast::AttrKind::Normal(ref normal) = attr.kind {
            normal.item.path == sym::no_core
        } else {
            false
        }
    })
}

/// Check if parent of a hir node is a trait implementation block.
/// For example, `f` in
/// ```rust
/// # struct S;
/// # trait Trait { fn f(); }
/// impl Trait for S {
///     fn f() {}
/// }
/// ```
pub fn is_trait_impl_item(cx: &LateContext<'_>, hir_id: HirId) -> bool {
    if let Some(Node::Item(item)) = cx.tcx.hir().find(cx.tcx.hir().get_parent_node(hir_id)) {
        matches!(item.kind, ItemKind::Impl(hir::Impl { of_trait: Some(_), .. }))
    } else {
        false
    }
}

/// Check if it's even possible to satisfy the `where` clause for the item.
///
/// `trivial_bounds` feature allows functions with unsatisfiable bounds, for example:
///
/// ```ignore
/// fn foo() where i32: Iterator {
///     for _ in 2i32 {}
/// }
/// ```
pub fn fn_has_unsatisfiable_preds(cx: &LateContext<'_>, did: DefId) -> bool {
    use rustc_trait_selection::traits;
    let predicates = cx
        .tcx
        .predicates_of(did)
        .predicates
        .iter()
        .filter_map(|(p, _)| if p.is_global() { Some(*p) } else { None });
    traits::impossible_predicates(
        cx.tcx,
        traits::elaborate_predicates(cx.tcx, predicates)
            .map(|o| o.predicate)
            .collect::<Vec<_>>(),
    )
}

/// Returns the `DefId` of the callee if the given expression is a function or method call.
pub fn fn_def_id(cx: &LateContext<'_>, expr: &Expr<'_>) -> Option<DefId> {
    match &expr.kind {
        ExprKind::MethodCall(..) => cx.typeck_results().type_dependent_def_id(expr.hir_id),
        ExprKind::Call(
            Expr {
                kind: ExprKind::Path(qpath),
                hir_id: path_hir_id,
                ..
            },
            ..,
        ) => {
            // Only return Fn-like DefIds, not the DefIds of statics/consts/etc that contain or
            // deref to fn pointers, dyn Fn, impl Fn - #8850
            if let Res::Def(DefKind::Fn | DefKind::Ctor(..) | DefKind::AssocFn, id) =
                cx.typeck_results().qpath_res(qpath, *path_hir_id)
            {
                Some(id)
            } else {
                None
            }
        },
        _ => None,
    }
}

/// Returns `Option<String>` where String is a textual representation of the type encapsulated in
/// the slice iff the given expression is a slice of primitives (as defined in the
/// `is_recursively_primitive_type` function) and `None` otherwise.
pub fn is_slice_of_primitives(cx: &LateContext<'_>, expr: &Expr<'_>) -> Option<String> {
    let expr_type = cx.typeck_results().expr_ty_adjusted(expr);
    let expr_kind = expr_type.kind();
    let is_primitive = match expr_kind {
        rustc_ty::Slice(element_type) => is_recursively_primitive_type(*element_type),
        rustc_ty::Ref(_, inner_ty, _) if matches!(inner_ty.kind(), &rustc_ty::Slice(_)) => {
            if let rustc_ty::Slice(element_type) = inner_ty.kind() {
                is_recursively_primitive_type(*element_type)
            } else {
                unreachable!()
            }
        },
        _ => false,
    };

    if is_primitive {
        // if we have wrappers like Array, Slice or Tuple, print these
        // and get the type enclosed in the slice ref
        match expr_type.peel_refs().walk().nth(1).unwrap().expect_ty().kind() {
            rustc_ty::Slice(..) => return Some("slice".into()),
            rustc_ty::Array(..) => return Some("array".into()),
            rustc_ty::Tuple(..) => return Some("tuple".into()),
            _ => {
                // is_recursively_primitive_type() should have taken care
                // of the rest and we can rely on the type that is found
                let refs_peeled = expr_type.peel_refs();
                return Some(refs_peeled.walk().last().unwrap().to_string());
            },
        }
    }
    None
}

/// returns list of all pairs (a, b) from `exprs` such that `eq(a, b)`
/// `hash` must be comformed with `eq`
pub fn search_same<T, Hash, Eq>(exprs: &[T], hash: Hash, eq: Eq) -> Vec<(&T, &T)>
where
    Hash: Fn(&T) -> u64,
    Eq: Fn(&T, &T) -> bool,
{
    match exprs {
        [a, b] if eq(a, b) => return vec![(a, b)],
        _ if exprs.len() <= 2 => return vec![],
        _ => {},
    }

    let mut match_expr_list: Vec<(&T, &T)> = Vec::new();

    let mut map: UnhashMap<u64, Vec<&_>> =
        UnhashMap::with_capacity_and_hasher(exprs.len(), BuildHasherDefault::default());

    for expr in exprs {
        match map.entry(hash(expr)) {
            Entry::Occupied(mut o) => {
                for o in o.get() {
                    if eq(o, expr) {
                        match_expr_list.push((o, expr));
                    }
                }
                o.get_mut().push(expr);
            },
            Entry::Vacant(v) => {
                v.insert(vec![expr]);
            },
        }
    }

    match_expr_list
}

/// Peels off all references on the pattern. Returns the underlying pattern and the number of
/// references removed.
pub fn peel_hir_pat_refs<'a>(pat: &'a Pat<'a>) -> (&'a Pat<'a>, usize) {
    fn peel<'a>(pat: &'a Pat<'a>, count: usize) -> (&'a Pat<'a>, usize) {
        if let PatKind::Ref(pat, _) = pat.kind {
            peel(pat, count + 1)
        } else {
            (pat, count)
        }
    }
    peel(pat, 0)
}

/// Peels of expressions while the given closure returns `Some`.
pub fn peel_hir_expr_while<'tcx>(
    mut expr: &'tcx Expr<'tcx>,
    mut f: impl FnMut(&'tcx Expr<'tcx>) -> Option<&'tcx Expr<'tcx>>,
) -> &'tcx Expr<'tcx> {
    while let Some(e) = f(expr) {
        expr = e;
    }
    expr
}

/// Peels off up to the given number of references on the expression. Returns the underlying
/// expression and the number of references removed.
pub fn peel_n_hir_expr_refs<'a>(expr: &'a Expr<'a>, count: usize) -> (&'a Expr<'a>, usize) {
    let mut remaining = count;
    let e = peel_hir_expr_while(expr, |e| match e.kind {
        ExprKind::AddrOf(ast::BorrowKind::Ref, _, e) if remaining != 0 => {
            remaining -= 1;
            Some(e)
        },
        _ => None,
    });
    (e, count - remaining)
}

/// Peels off all references on the expression. Returns the underlying expression and the number of
/// references removed.
pub fn peel_hir_expr_refs<'a>(expr: &'a Expr<'a>) -> (&'a Expr<'a>, usize) {
    let mut count = 0;
    let e = peel_hir_expr_while(expr, |e| match e.kind {
        ExprKind::AddrOf(ast::BorrowKind::Ref, _, e) => {
            count += 1;
            Some(e)
        },
        _ => None,
    });
    (e, count)
}

/// Peels off all references on the type. Returns the underlying type and the number of references
/// removed.
pub fn peel_hir_ty_refs<'a>(mut ty: &'a hir::Ty<'a>) -> (&'a hir::Ty<'a>, usize) {
    let mut count = 0;
    loop {
        match &ty.kind {
            TyKind::Rptr(_, ref_ty) => {
                ty = ref_ty.ty;
                count += 1;
            },
            _ => break (ty, count),
        }
    }
}

/// Removes `AddrOf` operators (`&`) or deref operators (`*`), but only if a reference type is
/// dereferenced. An overloaded deref such as `Vec` to slice would not be removed.
pub fn peel_ref_operators<'hir>(cx: &LateContext<'_>, mut expr: &'hir Expr<'hir>) -> &'hir Expr<'hir> {
    loop {
        match expr.kind {
            ExprKind::AddrOf(_, _, e) => expr = e,
            ExprKind::Unary(UnOp::Deref, e) if cx.typeck_results().expr_ty(e).is_ref() => expr = e,
            _ => break,
        }
    }
    expr
}

pub fn is_hir_ty_cfg_dependant(cx: &LateContext<'_>, ty: &hir::Ty<'_>) -> bool {
    if let TyKind::Path(QPath::Resolved(_, path)) = ty.kind {
        if let Res::Def(_, def_id) = path.res {
            return cx.tcx.has_attr(def_id, sym::cfg) || cx.tcx.has_attr(def_id, sym::cfg_attr);
        }
    }
    false
}

static TEST_ITEM_NAMES_CACHE: OnceLock<Mutex<FxHashMap<LocalDefId, Vec<Symbol>>>> = OnceLock::new();

fn with_test_item_names(tcx: TyCtxt<'_>, module: LocalDefId, f: impl Fn(&[Symbol]) -> bool) -> bool {
    let cache = TEST_ITEM_NAMES_CACHE.get_or_init(|| Mutex::new(FxHashMap::default()));
    let mut map: MutexGuard<'_, FxHashMap<LocalDefId, Vec<Symbol>>> = cache.lock().unwrap();
    let value = map.entry(module);
    match value {
        Entry::Occupied(entry) => f(entry.get()),
        Entry::Vacant(entry) => {
            let mut names = Vec::new();
            for id in tcx.hir().module_items(module) {
                if matches!(tcx.def_kind(id.def_id), DefKind::Const)
                    && let item = tcx.hir().item(id)
                    && let ItemKind::Const(ty, _body) = item.kind {
                    if let TyKind::Path(QPath::Resolved(_, path)) = ty.kind {
                        // We could also check for the type name `test::TestDescAndFn`
                        if let Res::Def(DefKind::Struct, _) = path.res {
                            let has_test_marker = tcx
                                .hir()
                                .attrs(item.hir_id())
                                .iter()
                                .any(|a| a.has_name(sym::rustc_test_marker));
                            if has_test_marker {
                                names.push(item.ident.name);
                            }
                        }
                    }
                }
            }
            names.sort_unstable();
            f(entry.insert(names))
        },
    }
}

/// Checks if the function containing the given `HirId` is a `#[test]` function
///
/// Note: Add `// compile-flags: --test` to UI tests with a `#[test]` function
pub fn is_in_test_function(tcx: TyCtxt<'_>, id: hir::HirId) -> bool {
    with_test_item_names(tcx, tcx.parent_module(id), |names| {
        tcx.hir()
            .parent_iter(id)
            // Since you can nest functions we need to collect all until we leave
            // function scope
            .any(|(_id, node)| {
                if let Node::Item(item) = node {
                    if let ItemKind::Fn(_, _, _) = item.kind {
                        // Note that we have sorted the item names in the visitor,
                        // so the binary_search gets the same as `contains`, but faster.
                        return names.binary_search(&item.ident.name).is_ok();
                    }
                }
                false
            })
    })
}

/// Checks if the item containing the given `HirId` has `#[cfg(test)]` attribute applied
///
/// Note: Add `// compile-flags: --test` to UI tests with a `#[cfg(test)]` function
pub fn is_in_cfg_test(tcx: TyCtxt<'_>, id: hir::HirId) -> bool {
    fn is_cfg_test(attr: &Attribute) -> bool {
        if attr.has_name(sym::cfg)
            && let Some(items) = attr.meta_item_list()
            && let [item] = &*items
            && item.has_name(sym::test)
        {
            true
        } else {
            false
        }
    }
    tcx.hir()
        .parent_iter(id)
        .flat_map(|(parent_id, _)| tcx.hir().attrs(parent_id))
        .any(is_cfg_test)
}

/// Checks whether item either has `test` attribute applied, or
/// is a module with `test` in its name.
///
/// Note: Add `// compile-flags: --test` to UI tests with a `#[test]` function
pub fn is_test_module_or_function(tcx: TyCtxt<'_>, item: &Item<'_>) -> bool {
    is_in_test_function(tcx, item.hir_id())
        || matches!(item.kind, ItemKind::Mod(..))
            && item.ident.name.as_str().split('_').any(|a| a == "test" || a == "tests")
}

/// Walks the HIR tree from the given expression, up to the node where the value produced by the
/// expression is consumed. Calls the function for every node encountered this way until it returns
/// `Some`.
///
/// This allows walking through `if`, `match`, `break`, block expressions to find where the value
/// produced by the expression is consumed.
pub fn walk_to_expr_usage<'tcx, T>(
    cx: &LateContext<'tcx>,
    e: &Expr<'tcx>,
    mut f: impl FnMut(Node<'tcx>, HirId) -> Option<T>,
) -> Option<T> {
    let map = cx.tcx.hir();
    let mut iter = map.parent_iter(e.hir_id);
    let mut child_id = e.hir_id;

    while let Some((parent_id, parent)) = iter.next() {
        if let Some(x) = f(parent, child_id) {
            return Some(x);
        }
        let parent = match parent {
            Node::Expr(e) => e,
            Node::Block(Block { expr: Some(body), .. }) | Node::Arm(Arm { body, .. }) if body.hir_id == child_id => {
                child_id = parent_id;
                continue;
            },
            Node::Arm(a) if a.body.hir_id == child_id => {
                child_id = parent_id;
                continue;
            },
            _ => return None,
        };
        match parent.kind {
            ExprKind::If(child, ..) | ExprKind::Match(child, ..) if child.hir_id != child_id => child_id = parent_id,
            ExprKind::Break(Destination { target_id: Ok(id), .. }, _) => {
                child_id = id;
                iter = map.parent_iter(id);
            },
            ExprKind::Block(..) => child_id = parent_id,
            _ => return None,
        }
    }
    None
}

/// Checks whether a given span has any comment token
/// This checks for all types of comment: line "//", block "/**", doc "///" "//!"
pub fn span_contains_comment(sm: &SourceMap, span: Span) -> bool {
    let Ok(snippet) = sm.span_to_snippet(span) else { return false };
    return tokenize(&snippet).any(|token| {
        matches!(
            token.kind,
            TokenKind::BlockComment { .. } | TokenKind::LineComment { .. }
        )
    });
}

/// Return all the comments a given span contains
/// Comments are returned wrapped with their relevant delimiters
pub fn span_extract_comment(sm: &SourceMap, span: Span) -> String {
    let snippet = sm.span_to_snippet(span).unwrap_or_default();
    let mut comments_buf: Vec<String> = Vec::new();
    let mut index: usize = 0;

    for token in tokenize(&snippet) {
        let token_range = index..(index + token.len as usize);
        index += token.len as usize;
        match token.kind {
            TokenKind::BlockComment { .. } | TokenKind::LineComment { .. } => {
                if let Some(comment) = snippet.get(token_range) {
                    comments_buf.push(comment.to_string());
                }
            },
            _ => (),
        }
    }

    comments_buf.join("\n")
}

macro_rules! op_utils {
    ($($name:ident $assign:ident)*) => {
        /// Binary operation traits like `LangItem::Add`
        pub static BINOP_TRAITS: &[LangItem] = &[$(LangItem::$name,)*];

        /// Operator-Assign traits like `LangItem::AddAssign`
        pub static OP_ASSIGN_TRAITS: &[LangItem] = &[$(LangItem::$assign,)*];

        /// Converts `BinOpKind::Add` to `(LangItem::Add, LangItem::AddAssign)`, for example
        pub fn binop_traits(kind: hir::BinOpKind) -> Option<(LangItem, LangItem)> {
            match kind {
                $(hir::BinOpKind::$name => Some((LangItem::$name, LangItem::$assign)),)*
                _ => None,
            }
        }
    };
}

op_utils! {
    Add    AddAssign
    Sub    SubAssign
    Mul    MulAssign
    Div    DivAssign
    Rem    RemAssign
    BitXor BitXorAssign
    BitAnd BitAndAssign
    BitOr  BitOrAssign
    Shl    ShlAssign
    Shr    ShrAssign
}<|MERGE_RESOLUTION|>--- conflicted
+++ resolved
@@ -25,10 +25,7 @@
 extern crate rustc_errors;
 extern crate rustc_hir;
 extern crate rustc_hir_analysis;
-<<<<<<< HEAD
-=======
 extern crate rustc_index;
->>>>>>> 1afc7e22
 extern crate rustc_infer;
 extern crate rustc_lexer;
 extern crate rustc_lint;
@@ -128,11 +125,7 @@
         return Some(version);
     } else if let Some(sess) = sess {
         if let Some(span) = span {
-<<<<<<< HEAD
-            sess.span_err(span, &format!("`{msrv}` is not a valid Rust version"));
-=======
             sess.span_err(span, format!("`{msrv}` is not a valid Rust version"));
->>>>>>> 1afc7e22
         }
     }
     None
@@ -825,12 +818,8 @@
                 false
             }
         },
-<<<<<<< HEAD
-        ExprKind::Call(repl_func, _) => is_default_equivalent_call(cx, repl_func),
-=======
         ExprKind::Call(repl_func, []) => is_default_equivalent_call(cx, repl_func),
         ExprKind::Call(from_func, [ref arg]) => is_default_equivalent_from(cx, from_func, arg),
->>>>>>> 1afc7e22
         ExprKind::Path(qpath) => is_res_lang_ctor(cx, cx.qpath_res(qpath, e.hir_id), OptionNone),
         ExprKind::AddrOf(rustc_hir::BorrowKind::Ref, _, expr) => matches!(expr.kind, ExprKind::Array([])),
         _ => false,
