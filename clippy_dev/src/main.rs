#![cfg_attr(feature = "deny-warnings", deny(warnings))]

use clap::{App, Arg, ArgMatches, SubCommand};
use clippy_dev::{bless, fmt, new_lint, ra_setup, serve, stderr_length_check, update_lints};

#[cfg(feature = "lintcheck")]
use clippy_dev::lintcheck;

fn main() {
    let matches = get_clap_config();

    match matches.subcommand() {
        ("bless", Some(matches)) => {
            bless::bless(matches.is_present("ignore-timestamp"));
        },
        #[cfg(feature = "lintcheck")]
        ("lintcheck", Some(matches)) => {
            lintcheck::run(&matches);
        },
        ("fmt", Some(matches)) => {
            fmt::run(matches.is_present("check"), matches.is_present("verbose"));
        },
        ("update_lints", Some(matches)) => {
            if matches.is_present("print-only") {
                update_lints::print_lints();
            } else if matches.is_present("check") {
                update_lints::run(update_lints::UpdateMode::Check);
            } else {
                update_lints::run(update_lints::UpdateMode::Change);
            }
        },
        ("new_lint", Some(matches)) => {
            match new_lint::create(
                matches.value_of("pass"),
                matches.value_of("name"),
                matches.value_of("category"),
            ) {
                Ok(_) => update_lints::run(update_lints::UpdateMode::Change),
                Err(e) => eprintln!("Unable to create lint: {}", e),
            }
        },
        ("limit_stderr_length", _) => {
            stderr_length_check::check();
        },
        ("ra_setup", Some(matches)) => ra_setup::run(matches.value_of("rustc-repo-path")),
        ("serve", Some(matches)) => {
            let port = matches.value_of("port").unwrap().parse().unwrap();
            let lint = matches.value_of("lint");
            serve::run(port, lint);
        },
        _ => {},
    }
}

fn get_clap_config<'a>() -> ArgMatches<'a> {
    #[cfg(feature = "lintcheck")]
    let lintcheck_sbcmd = SubCommand::with_name("lintcheck")
        .about("run clippy on a set of crates and check output")
        .arg(
            Arg::with_name("only")
                .takes_value(true)
                .value_name("CRATE")
                .long("only")
                .help("only process a single crate of the list"),
        )
        .arg(
            Arg::with_name("crates-toml")
                .takes_value(true)
                .value_name("CRATES-SOURCES-TOML-PATH")
                .long("crates-toml")
                .help("set the path for a crates.toml where lintcheck should read the sources from"),
        )
        .arg(
            Arg::with_name("threads")
                .takes_value(true)
                .value_name("N")
                .short("j")
                .long("jobs")
                .help("number of threads to use, 0 automatic choice"),
<<<<<<< HEAD
        );
=======
        )
        .arg(Arg::with_name("fix").help("runs cargo clippy --fix and checks if all suggestions apply"));
>>>>>>> 8222d48c

    let app = App::new("Clippy developer tooling")
        .subcommand(
            SubCommand::with_name("bless")
                .about("bless the test output changes")
                .arg(
                    Arg::with_name("ignore-timestamp")
                        .long("ignore-timestamp")
                        .help("Include files updated before clippy was built"),
                ),
        )
        .subcommand(
            SubCommand::with_name("fmt")
                .about("Run rustfmt on all projects and tests")
                .arg(
                    Arg::with_name("check")
                        .long("check")
                        .help("Use the rustfmt --check option"),
                )
                .arg(
                    Arg::with_name("verbose")
                        .short("v")
                        .long("verbose")
                        .help("Echo commands run"),
                ),
        )
        .subcommand(
            SubCommand::with_name("update_lints")
                .about("Updates lint registration and information from the source code")
                .long_about(
                    "Makes sure that:\n \
                 * the lint count in README.md is correct\n \
                 * the changelog contains markdown link references at the bottom\n \
                 * all lint groups include the correct lints\n \
                 * lint modules in `clippy_lints/*` are visible in `src/lifb.rs` via `pub mod`\n \
                 * all lints are registered in the lint store",
                )
                .arg(Arg::with_name("print-only").long("print-only").help(
                    "Print a table of lints to STDOUT. \
                 This does not include deprecated and internal lints. \
                 (Does not modify any files)",
                ))
                .arg(
                    Arg::with_name("check")
                        .long("check")
                        .help("Checks that `cargo dev update_lints` has been run. Used on CI."),
                ),
        )
        .subcommand(
            SubCommand::with_name("new_lint")
                .about("Create new lint and run `cargo dev update_lints`")
                .arg(
                    Arg::with_name("pass")
                        .short("p")
                        .long("pass")
                        .help("Specify whether the lint runs during the early or late pass")
                        .takes_value(true)
                        .possible_values(&["early", "late"])
                        .required(true),
                )
                .arg(
                    Arg::with_name("name")
                        .short("n")
                        .long("name")
                        .help("Name of the new lint in snake case, ex: fn_too_long")
                        .takes_value(true)
                        .required(true),
                )
                .arg(
                    Arg::with_name("category")
                        .short("c")
                        .long("category")
                        .help("What category the lint belongs to")
                        .default_value("nursery")
                        .possible_values(&[
                            "style",
                            "correctness",
                            "complexity",
                            "perf",
                            "pedantic",
                            "restriction",
                            "cargo",
                            "nursery",
                            "internal",
                            "internal_warn",
                        ])
                        .takes_value(true),
                ),
        )
        .subcommand(
            SubCommand::with_name("limit_stderr_length")
                .about("Ensures that stderr files do not grow longer than a certain amount of lines."),
        )
        .subcommand(
            SubCommand::with_name("ra_setup")
                .about("Alter dependencies so rust-analyzer can find rustc internals")
                .arg(
                    Arg::with_name("rustc-repo-path")
                        .long("repo-path")
                        .short("r")
                        .help("The path to a rustc repo that will be used for setting the dependencies")
                        .takes_value(true)
                        .value_name("path")
                        .required(true),
                ),
        )
        .subcommand(
            SubCommand::with_name("serve")
                .about("Launch a local 'ALL the Clippy Lints' website in a browser")
                .arg(
                    Arg::with_name("port")
                        .long("port")
                        .short("p")
                        .help("Local port for the http server")
                        .default_value("8000")
                        .validator_os(serve::validate_port),
                )
                .arg(Arg::with_name("lint").help("Which lint's page to load initially (optional)")),
        );

    #[cfg(feature = "lintcheck")]
    let app = app.subcommand(lintcheck_sbcmd);

    app.get_matches()
}<|MERGE_RESOLUTION|>--- conflicted
+++ resolved
@@ -77,12 +77,8 @@
                 .short("j")
                 .long("jobs")
                 .help("number of threads to use, 0 automatic choice"),
-<<<<<<< HEAD
-        );
-=======
         )
         .arg(Arg::with_name("fix").help("runs cargo clippy --fix and checks if all suggestions apply"));
->>>>>>> 8222d48c
 
     let app = App::new("Clippy developer tooling")
         .subcommand(
